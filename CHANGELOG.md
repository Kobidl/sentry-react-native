# Changelog

## Unreleased

<<<<<<< HEAD
- fix: Use the latest outbox path from hub options instead of private options #1529
- build(android): Bump sentry-android to 5.0.1 #1576
- feat: Sentry.flush to flush events to disk and returns a promise #1547
- fix: Process "log" levels in breadcrumbs before sending to native #1565
- build(js): Bump sentry-javascript dependencies to 6.5.1 #1588

## 2.5.0-beta.1

- build(ios): Bump sentry-cocoa to 7.0.0 and remove setLogLevel #1459
- feat: Close method to fully disable the SDK on all layers #1457
- build(android): Bump Android SDK to 5.0.0-beta.1 #1476
=======
## 2.4.3

- fix: Use the latest outbox path from hub options instead of private options #1529
>>>>>>> 995211d0

## 2.4.2

- fix: enableNative: false should take precedence over autoInitializeNativeSdk: false #1462

## 2.4.1

- fix: Type navigation container ref arguments as any to avoid TypeScript errors #1453

## 2.4.0

- fix: Don't call `NATIVE.fetchRelease` if release and dist already exists on the event #1388
- feat: Add onReady callback that gets called after Native SDK init is called #1406

## 2.3.0

- feat: Re-export Profiler and useProfiler from @sentry/react #1372
- fix(performance): Handle edge cases in React Navigation routing instrumentation. #1365
- build(android): Bump sentry-android to 4.3.0 #1373
- build(devtools): Bump @sentry/wizard to 1.2.2 #1383
- build(js): Bump sentry-javascript dependencies to 6.2.1 #1384
- feat(performance): Option to set route change timeout in routing instrumentation #1370

## 2.2.2

- fix: Fix unhandled promise rejections not being tracked #1367

## 2.2.1

- build(js): Bump @sentry/* dependencies on javascript to 6.2.0 #1354
- fix: Fix react-dom dependency issue. #1354
- build(android): Bump sentry-android to 4.1.0 #1334

## 2.2.0

- Bump: sentry-android to v4.0.0 #1309
- build(ios): Bump sentry-cocoa to 6.1.4 #1308
- fix: Handle auto session tracking start on iOS #1308
- feat: Use beforeNavigate in routing instrumentation to match behavior on JS #1313
- fix: React Navigation Instrumentation starts initial transaction before navigator mount #1315

## 2.2.0-beta.0

- build(ios): Bump sentry-cocoa to 6.1.3 #1293
- fix: pass maxBreadcrumbs to Android init
- feat: Allow disabling native SDK initialization but still use it #1259
- ref: Rename shouldInitializeNativeSdk to autoInitializeNativeSdk #1275
- fix: Fix parseErrorStack that only takes string in DebugSymbolicator event processor #1274
- fix: Only set "event" type in envelope item and not the payload #1271
- build: Bump JS dependencies to 5.30.0 #1282
- fix: Add fallback envelope item type to iOS. #1283
- feat: Auto performance tracing with XHR/fetch, and routing instrumentation #1230

## 2.1.1

- build(android): Bump `sentry-android` to 3.2.1 #1296

## 2.1.0

- feat: Include @sentry/tracing and expose startTransaction #1167
- feat: A better sample app to showcase the SDK and especially tracing #1168
- build(js): Bump @sentry/javascript dependencies to 5.28.0. #1228
- build(android): Bump `sentry-android` to 3.2.0 #1208

## 2.0.2

- build(ios): Bump `sentry-cocoa` to 6.0.9 #1200

## 2.0.1

- build(ios): Bump `sentry-cocoa` to 6.0.8. #1188
- fix(ios): Remove private imports and call `storeEnvelope` on the client. #1188
- fix(ios): Lock specific version in podspec. #1188
- build(android): Bump `sentry-android` to 3.1.3. #1177
- build(deps): Bump @sentry/javascript deps to version-locked 5.27.4 #1199

## 2.0.0

- build(android): Changes android package name from `io.sentry.RNSentryPackage` to `io.sentry.react.RNSentryPackage` (Breaking). #1131
- fix: As auto session tracking is now on by default, allow user to pass `false` to disable it. #1131
- build: Bump `sentry-android` to 3.1.0. #1131
- build: Bump `sentry-cocoa` to 6.0.3. #1131
- feat(ios): Use `captureEnvelope` on iOS/Mac. #1131
- feat: Support envelopes with type other than `event`. #1131
- feat(android): Add enableNdkScopeSync property to ReactNativeOptions. #1131
- feat(android): Pass attachStacktrace option property down to android SDK. #1131
- build(js): Bump @sentry/javascript dependencies to 5.27.1. #1156

## 1.9.0

- fix: Only show the "Native Sentry SDK is disabled" warning when `enableNative` is false and `enableNativeNagger` is true. #1084
- build: Bump @sentry/javascript dependencies to 5.25.0. #1118

## 1.8.2

- build: Bump @sentry/javascript dependencies to 5.24.2 #1091
- fix: Add a check that `performance` exists before using it. #1091

## 1.8.1

- build: Bump @sentry/javascript dependencies to 5.24.1 #1088
- fix: Fix timestamp offset issues due to issues with `performance.now()` introduced in React Native 0.63. #1088

## 1.8.0

- feat: Support MacOS #1068
- build: Bump @sentry/javascript dependencies to 5.23.0 #1079
- fix: Only call native deviceContexts on iOS #1061
- fix: Don't send over Log and Critical levels over native bridge #1063

## 1.7.2

- meta: Move from Travis CI to Github Actions #1019
- ref: Drop TSLint in favor of ESLint #1023
- test: Add basic end-to-end tests workflow #945
- Bump: sentry-android to v2.3.1

## 1.7.1

- build: Bump sentry-cocoa to 5.2 #1011
- fix: App Store submission for Mac apps getsentry/sentry-cocoa#635
- fix: Use the release and dist set in init options over native release #1009
- fix: assign default options before enableNative check #1007

## 1.7.0

- fix: Use `LogBox` instead of `YellowBox` if possible. #989
- fix: Don't add `DeviceContext` default integration if `enableNative` is set to `false`. #993
- fix: Don't log "Native Sentry SDK is disabled" if `enableNativeNagger` is set to `false`. #993
- feat: Migrate to `@sentry/react` from `@sentry/browser` and expose `ErrorBoundary` & the redux enhancer. #1005

## 1.6.3

- feat: Touch events take Regex for ignoreNames & add tests #973

## 1.6.2

- fix: Don't prefix app:/// to "native" filename as well #957
- feat: Add sdk_info to envelope header on Android. #958

## 1.6.1

- Bump `sentry-cocoa` `5.1.8`

## 1.6.0

- feat: Log component tree with all touch events #952
- fix: Fix appending app:/// prefix to [native code] #946
- Bump `@sentry/*` to `^5.19.0`
- Bump `sentry-cocoa` `5.1.6`

## 1.5.0

- feat: Track touch events as breadcrumbs #939
- fix: Serialize the default user keys in setUser #926
- Bump android 2.2.0 #942
- fix(android): Fix unmapped context keys being overwritten on Android.

## 1.4.5

- fix: Fix Native Wrapper not checking enableNative setting #919

## 1.4.4

- Bump cocoa 5.1.4
- fix(ios): We only store the event in release mode #917

## 1.4.3

- Extend Scope methods to set native scope too. #902
- Bump android 2.1.6
- Bump `@sentry/*` to `^5.16.1`
- Bump cocoa 5.1.3

## 1.4.2

- Bump android 2.1.4 #891
- Expose session timeout. #887
- Added `event.origin` and `event.environment` tags to determine where events originate from. #890

## 1.4.1

- Filtered out `options` keys passed to `init` that would crash native. #885

## 1.4.0

- Remove usages of RNSentry to a native wrapper (#857)
- Bump android 2.1.3 (#858)
- Bump cocoa 5.1.0 (#870)
- Accept enableAutoSessionTracking (#870)
- Don't attach Android Threads (#866)
- Refactored startWithDsnString to be startWithOptions. (#860)

## 1.3.9

- Bump `@sentry/wizard` to `1.1.4`

## 1.3.8

- Fixes a bug in `DebugSymbolicator`

## 1.3.7

- Bump `@sentry/wizard` to `1.1.2`

## 1.3.6

- Bump `@sentry/*` to `^5.15.4`

## 1.3.5

- Bump `@sentry/*` to `^5.15.2`

## 1.3.4

- Bump `@sentry/*` to `^5.15.1`
- Fix a bug in DebugSymbolicator to fetch the correct file
- Bump to `io.sentry:sentry-android:2.0.2`

## 1.3.3

- Fix sourcemap path for Android and `react-native` version `< 0.61`
- Expose Android SDK in Java

## 1.3.2

- Bump `io.sentry:sentry-android:2.0.0`
- Fixes a bug on Android when sending events with wrong envelope size

## 1.3.1

- Bump `@sentry/wizard` to `1.1.1` fixing iOS release identifiers
- console.warn und unhandled rejections in DEV

## 1.3.0

- Bump `io.sentry:sentry-android:2.0.0-rc04`
- Added support for Hermes runtime!!
- Fixed a lot of issues on Android
- NDK support

## 1.2.2

- fix(android): Crash if stacktrace.frames is empty (#742)

## 1.2.1

- Bump `io.sentry:sentry-android:1.7.29`

## 1.2.0

- Bump `@sentry/*` to `^5.10.0`
- Allow overriding sentry.properties location (#722)

## 1.1.0

- Bump `@sentry/*` to `^5.9.0`
- fix(android): Feedback not working (#706)
- fix(types): Fix type mismatch when copying breadcrumb `type` (#693)

## 1.0.9

- Fixed an issue where breadcrumbs failed to be copied correctly

## 1.0.8

- Fix missing `type`, miscast `status_code` entries in Android breadcrumbs

## 1.0.7

- Store `environment`, `release` & `dist` on native iOS and Android clients in case of an native crash

## 1.0.6

- Fix error message to guide towards correct docs page

## 1.0.5

- Convert `message` in Java to string if it's a map (#653)

## 1.0.4

- Also catch `ClassCastException` to support react-native versions < 0.60 (#651)

## 1.0.3

- Expose `BrowserIntegrations` to change browser integrations (#639)

## 1.0.2

- Fixes `breadcrumb.data` cast if it's not a hashmap (#651)

## 1.0.1

- Fixed typo in `RNSentry.m` (#658)

## 1.0.0

This is a new major release of the Sentry's React Native SDK rewritten in TypeScript.
This SDK is now unified with the rest of our JavaScript SDKs and published under a new name `@sentry/react-native`.
It uses `@sentry/browser` and both `sentry-cocoa` and `sentry-android` for native handling.

This release is a breaking change an code changes are necessary.

New way to import and init the SDK:

```js
import * as Sentry from "@sentry/react-native";

Sentry.init({
  dsn: "DSN",
});
```

## 0.43.2

- Add a check for an empty stacktrace on Android (#594)

## 0.43.1

- Bump `raven-js` `3.27.1`

## 0.43.0

- Bump `sentry-wizard` `0.13.0`

## 0.42.0

- Bump `sentry-cocoa` `4.2.1`
- Fix a bug where environment was correctly set
- Only upload source maps in gradle if non debug build

## 0.41.1

- Fix bump version script

## 0.41.0

- Update android build tools and gradle scripts to be compatible with latest version
- Fix support to build on windows

## 0.40.3

- Bump `sentry-cocoa` `4.1.3`

## 0.40.2

- Fix import for ArrayList and ReadableArray on Android, Fixes #511

## 0.40.1

- Use `buildToolsVersion` in build.gradle

## 0.40.0

- Add fingerprint support for iOS/Android, Fixes #407
- Add support for tvOS

## v0.39.1

- Bump `@sentry/wizard` `0.12.1`
- Add constructor for `RNSentryPackage.java`, Fixes #490

## v0.39.0

- `react-native-sentry >= 0.39.0` requires `react-native >= 0.56.0`
- [Android] Bumping of gradle deps

```
compileSdkVersion 26
buildToolsVersion '26.0.3'
...
targetSdkVersion 26
```

- [Android] Use `sentry-android` `1.7.5`
- Bump `@sentry/wizard` `0.11.0`
- Bump `sentry-cocoa` `4.1.0`
- Use new SDK identifier `sentry.javascript.react-native`

## v0.38.3

- Bump `@sentry/wizard` `0.10.2`

## v0.38.2

- [Android] Use `sentry-android` `1.7.4`

## v0.38.1

- [Android] set empty message to prevent breadcrumb exception

## v0.38.0

- [Android] Remove requirement to pass in `MainApplication` `new RNSentryPackage(MainApplication.this)`

## v0.37.1

- [Android] Call event callbacks even on failure to trigger crashes when device is offline

## v0.37.0

- Revert change to podspec file
- Add support for transaction instead of culprit
- Add equalsIgnoreCase to gradle release name compare
- Bump sentry-java to 1.7.3

## v0.36.0

- Bump raven-js to 3.24.2
- Fixed #391

## v0.35.4

- Bump sentry-cocoa to 3.12.4

## v0.35.3

- Fix wizard command

## v0.35.2

- Fixed #374

## v0.35.1

- Bump sentry-cocoa to 3.12.0

## v0.35.0

- Fixes an issue where error will not be reported to Sentry.

## v0.34.1

- Fixed #354

## v0.34.0

- Fixed #353
- Fixed #347
- Fixed #346
- Fixed #342

## v0.33.0

- Add pro guard default rule @kazy1991
- Exposed crashedLastLaunch for iOS @monotkate
- Fixed #337
- Fixed #333
- Fixed #331
- Fixed #322

## v0.32.1

- Update sentry-wizard

## v0.32.0

### Breaking changes

### Migration guide upgrading from < 0.32.0

Since we now use `@sentry/wizard` for linking with out new `@sentry/cli` package, the old
`sentry-cli-bin` package has been deprecated.
You have to search your codebase for `sentry-cli-binary` and replace it with `@sentry/cli`.
There are few places where we put it during the link process:

- In both `sentry.properties` files in `ios`/`android` folder
- In your Xcode build scripts once in `Bundle React Native code and images` and once in `Upload Debug Symbols to Sentry`

So e.g.:

The `Upload Debug Symbols to Sentry` build script looks like this:

```
export SENTRY_PROPERTIES=sentry.properties
../node_modules/sentry-cli-binary/bin/sentry-cli upload-dsym
```

should be changed to this:

```
export SENTRY_PROPERTIES=sentry.properties
../node_modules/@sentry/cli/bin/sentry-cli upload-dsym
```

### General

- Bump `@sentry/wizard` to `0.7.3`
- Bump `sentry-cocoa` to `3.10.0`
- Fixed #169

## v0.31.0

- Use <https://github.com/getsentry/sentry-wizard> for setup process

## v0.30.3

- Fix podspec file
- Fix gradle regex to allow number in projectname

## v0.30.2

Updated npm dependencies

## v0.30.1

Deploy and release over Probot

## v0.30.0

Refactored iOS to use shared component from sentry-cocoa.
Also squashed many little bugs on iOS.

- Fixed #281
- Fixed #280

## v0.29.0

- Fixed #275
- Fixed #274
- Fixed #272
- Fixed #253

## v0.28.0

We had to rename `project.ext.sentry` to `project.ext.sentryCli` because our own proguard gradle plugin was conflicting with the name.
The docs already reflect this change.

- #257

We now use the `mainThread` to report errors to `RNSentry`. This change is necessary in order for react-native to export constants.
This change shouldn't impact anyone using `react-native-sentry` since most of the "heavy" load was handled by `sentry-cocoa` in its own background queue anyway.

- #259
- #244

Bump `sentry-cocoa` to `3.8.3`

## v0.27.0

We decided to deactivate stack trace merging by default on iOS since it seems to unstable right now.
To activate it set:

```js
Sentry.config("___DSN___", {
  deactivateStacktraceMerging: false,
});
```

We are looking into ways making this more stable and plan to re-enable it again in the future.

## v0.26.0

- Added `setShouldSendCallback` #250

## v0.25.0

- Fix a bug in gradle script that trigged the sourcemap upload twice
- Fixed #245
- Fixed #234

## v0.24.2

- Fixed <https://github.com/getsentry/react-native-sentry/issues/241>

## v0.24.1

- Bump `sentry-cli` version to `1.20.0`

## v0.24.0

- Fix frame urls when only using `raven-js`
- Upgrade `sentry-java` to `1.5.3`
- Upgrade `sentry-cocoa` to `3.8.1`
- Added support for `sampleRate` option

## v0.23.2

- Fixed #228 again ¯\\_(ツ)_/¯

## v0.23.1

- Fixed #228

## v0.23.0

- Add more event properties for `setEventSentSuccessfully` callback on Android

## v0.22.0

- Fixed #158
- Add

```groovy
project.ext.sentry = [
    logLevel: "debug",
    flavorAware: true
]
```

should be before:
`apply from: "../../node_modules/react-native-sentry/sentry.gradle"`
This enables `sentry-cli` debug output on android builds, also adds flavor aware `sentry.properties` files.

## v0.21.2

- Fixing device farm tests

## v0.21.1

- Store event on release and send on next startup.

## v0.21.0

- Fixed an issue where javascript error wasn't sent everytime

## v0.20.0

- Bump `sentry-cocoa` to `3.6.0`

## v0.19.0

- Make `userId` optional for user context
- Bump `sentry-cocoa` to `3.5.0`

## v0.18.0

- Bump `sentry-java` to `1.5.1`
- Fix linking step
- Bump `raven-js` to `3.17.0`

## v0.17.1

- Fixed #190

## v0.17.0

- Fix `disableNativeIntegration` proptery to use right transport

## v0.16.2

- Remove send callback when native integration isn't available.

## v0.16.1

- Removed strange submodule

## v0.16.0

- Bump `sentry-java` to `1.4.0`
- Bump `sentry-cocoa` to `3.4.2`
- Fixed #182
- Fixed path detection of sentry-cli

## v0.15.1

- Fixed last release

## v0.15.0

- Added compatiblity for react-native `0.47.0`
- Fixed #169
- Fixed #106
- Bumped `sentry-cocoa` to `3.3.3`

Also added integration tests running on AWS Device Farm.

## v0.14.16

- Fixed #124

## v0.14.12

- Updated to `sentry-cocoa` `3.1.2`
- Fixed #156

## v0.14.11

- Fixed #166

## v0.14.10

- Fixed #161

## v0.14.9

Fixed #163

## v0.14.8

- Fixed #159
- Fixes breadcrumb tracking on android

## v0.14.7

- Improve performance for `react-native >= 0.46`

## v0.14.6

- Bump `sentry-cocoa` and `KSCrash`

## v0.14.5

- Push Podspec to `sentry-cocoa` `3.1.2`

## v0.14.4

- Removed example project from repo
- Make sure native client is only initialized once

## v0.14.3

- Revert to `23.0.1` android build tools

## v0.14.2

- Fixes #131

## v0.14.1

- Bump `raven-js` `3.16.1`
- Fixes #136

## v0.14.0

- Allowing calls to Sentry without calling `install()`
- Add internal logging if `logLevel >= SentryLog.Debug`
- Use `sentry-cocoa` `3.1.2`

## v0.13.3

- Fixes #67

## v0.13.2

- Fixes #116
- Fixes #51

## v0.13.1

- Fixed Android version dependency

## v0.13.0

- Overhauled internal handling of exceptions
- Updated iOS and Android native dependencies

## v0.12.12

- Fixes #105
- Added option `disableNativeIntegration`

## v0.12.11

- Use sentry-cocoa `3.0.9`
- Fixes #100

## v0.12.10

- Update `raven-js` to `3.16.0`
- Update `sentry-cocoa` to `3.0.8`
- Fixes #64
- Fixes #57

## v0.12.8

- Fix typo

## v0.12.9

- Add support on iOS for stacktrace merging and `react-native 0.45`

## v0.12.7

- Fixes #92

## v0.12.6

- Fixes #95

## v0.12.5

- Fixes #91 #87 #82 #63 #54 #48

## v0.12.3

- Fixed #90

## v0.12.2

- Fixed #90

## v0.12.4

- Fixed #94

## v0.12.1

- Use `3.0.7` `sentry-cocoa` in Podspec

## v0.12.0

- Removed `RSSwizzle` use `SentrySwizzle` instead

## v0.11.8

Update Podspec to use `Sentry/KSCrash`

## v0.11.7

- Fix `duplicate symbol` `RSSwizzle` when using CocoaPods

## v0.11.6

- Use `sentry-cocoa` `3.0.1`

## v0.11.5

- Fix <https://github.com/getsentry/react-native-sentry/issues/77>

## v0.11.4

- Use android buildToolsVersion 23.0.1

## v0.11.3

- Fix Xcode archive to not build generic archive

## v0.11.2

- Fix Xcode archiving

## v0.11.1

- Using latest version of `sentry-cocoa`

## v0.11.0

This is a big release because we switched our internal iOS client from swift to objc which drastically improve the setup experience and compatibility.

We also added support for codepush, please check the docs <https://docs.sentry.io/clients/react-native/codepush/> for more information.

After updating run `react-native unlink react-native-sentry` and `react-native link react-native-sentry` again in order to setup everything correctly.

## v0.10.0

- Greatly improved the linking process. Check out our docs for more information <https://docs.sentry.io/clients/react-native/>

## v0.9.1

- Update to sentry 2.1.11 which fixes a critical bug regarding sending requests on iOS

## v0.9.0

- Improve link and unlink scripts

## v0.8.5

- Fixed: bad operand types for binary operator

## v0.8.4

- Put execution on iOS into a background thread
- Add parameter checks on android

## v0.8.3

- Bump sentry version to 2.1.10 to fix releases

## v0.8.2

- Updated podspec thx @alloy

## v0.8.1

- Added command to package json to inject MainApplication.java into RNSentryPackage

## v0.8.0

- Added native android support
- raven-js is always used we use the native clients for sending events and add more context to them

## v0.7.0

- Bump KSCrash and Sentry version

## v0.6.0

Use `raven-js` internally instead switching between native and raven-js.

Native client will be used when available.

Alot of API changes to more like `raven-js`

## v0.5.3

- Fix import for

```objc
#if __has_include(<React/RNSentry.h>)
#import <React/RNSentry.h> // This is used for versions of react >= 0.40
#else
#import "RNSentry.h" // This is used for versions of react < 0.40
#endif
```

## v0.5.2

- Prefix filepath with `app://` if RavenClient is used

## v0.5.1

- Fix `npm test`
- Added `forceRavenClient` option which forces to use RavenClient instead of the NativeClient

## v0.5.0

- Added support for installation with cocoapods see <https://docs.sentry.io/clients/react-native/#setup-with-cocoapods>
- Lowered minimum version requirement for `react-native` to `0.38.0`

## v0.4.0

- Added `ignoreModulesExclude` to exclude modules that are ignored by default for stacktrace merging
- Added `ignoreModulesInclude` to add additional modules that should be ignored for stacktrace merging<|MERGE_RESOLUTION|>--- conflicted
+++ resolved
@@ -2,7 +2,6 @@
 
 ## Unreleased
 
-<<<<<<< HEAD
 - fix: Use the latest outbox path from hub options instead of private options #1529
 - build(android): Bump sentry-android to 5.0.1 #1576
 - feat: Sentry.flush to flush events to disk and returns a promise #1547
@@ -14,11 +13,10 @@
 - build(ios): Bump sentry-cocoa to 7.0.0 and remove setLogLevel #1459
 - feat: Close method to fully disable the SDK on all layers #1457
 - build(android): Bump Android SDK to 5.0.0-beta.1 #1476
-=======
+
 ## 2.4.3
 
 - fix: Use the latest outbox path from hub options instead of private options #1529
->>>>>>> 995211d0
 
 ## 2.4.2
 
