package io.sentry;

import android.content.Context;
import android.content.pm.PackageInfo;
import android.content.pm.PackageManager;
import android.support.annotation.NonNull;

import com.facebook.react.ReactApplication;
import com.facebook.react.bridge.Arguments;
import com.facebook.react.bridge.Promise;
import com.facebook.react.bridge.ReactApplicationContext;
import com.facebook.react.bridge.ReactContextBaseJavaModule;
import com.facebook.react.bridge.ReactMethod;
import com.facebook.react.bridge.ReadableMap;
import com.facebook.react.bridge.ReadableNativeArray;
import com.facebook.react.bridge.ReadableNativeMap;
import com.facebook.react.bridge.ReadableType;
import com.facebook.react.bridge.WritableMap;
import com.facebook.react.bridge.WritableNativeMap;

import java.util.ArrayDeque;
import java.util.ArrayList;
import java.util.Deque;
import java.util.HashMap;
import java.util.Iterator;
import java.util.List;
import java.util.Map;
import java.util.logging.Level;
import java.util.logging.Logger;
import java.util.regex.Matcher;
import java.util.regex.Pattern;

import io.sentry.android.AndroidSentryClientFactory;
import io.sentry.android.event.helper.AndroidEventBuilderHelper;
import io.sentry.connection.EventSendCallback;
import io.sentry.event.Breadcrumb;
import io.sentry.event.BreadcrumbBuilder;
import io.sentry.event.Event;
import io.sentry.event.EventBuilder;
import io.sentry.event.User;
import io.sentry.event.UserBuilder;
import io.sentry.event.helper.ShouldSendEventCallback;
import io.sentry.event.interfaces.ExceptionInterface;
import io.sentry.event.interfaces.SentryException;
import io.sentry.event.interfaces.SentryStackTraceElement;
import io.sentry.event.interfaces.StackTraceInterface;
import io.sentry.event.interfaces.UserInterface;

public class RNSentryModule extends ReactContextBaseJavaModule {

    private static final Pattern mJsModuleIdPattern = Pattern.compile("(?:^|[/\\\\])(\\d+\\.js)$");

    private final ReactApplicationContext reactContext;
    private final ReactApplication reactApplication;

    private static AndroidEventBuilderHelper androidHelper;
    private static PackageInfo packageInfo;
    final static Logger logger = Logger.getLogger("react-native-sentry");
    private static WritableNativeMap extra;
    private static ReadableMap tags;
    private static SentryClient sentryClient;

    public RNSentryModule(ReactApplicationContext reactContext, ReactApplication reactApplication) {
        super(reactContext);
        this.reactContext = reactContext;
        this.reactApplication = reactApplication;
        RNSentryModule.extra = new WritableNativeMap();
        RNSentryModule.packageInfo = getPackageInfo(reactContext);
    }

    public ReactApplication getReactApplication() {
        return reactApplication;
    }

    @Override
    public String getName() {
        return "RNSentry";
    }

    @Override
    public Map<String, Object> getConstants() {
        final Map<String, Object> constants = new HashMap<>();
        constants.put("nativeClientAvailable", true);
        return constants;
    }

    @ReactMethod
    public void startWithDsnString(String dsnString) {
        if (sentryClient != null) {
            logger.info(String.format("Already started, use existing client '%s'", dsnString));
            return;
        }
        sentryClient = Sentry.init(dsnString, new AndroidSentryClientFactory(this.getReactApplicationContext()));
        androidHelper = new AndroidEventBuilderHelper(this.getReactApplicationContext());
        sentryClient.addEventSendCallback(new EventSendCallback() {
            @Override
            public void onFailure(Event event, Exception exception) {

            }

            @Override
            public void onSuccess(Event event) {
                WritableMap params = Arguments.createMap();
                params.putString("event_id", event.getId().toString());
                params.putString("level", event.getLevel().toString().toLowerCase());
                RNSentryEventEmitter.sendEvent(reactContext, RNSentryEventEmitter.SENTRY_EVENT_SENT_SUCCESSFULLY, params);
            }
        });
        sentryClient.addShouldSendEventCallback(new ShouldSendEventCallback() {
            @Override
            public boolean shouldSend(Event event) {
                // We don't want to send events that are from ExceptionsManagerModule.
                // Because we sent it already from raven.
                if (event.getSentryInterfaces().containsKey(ExceptionInterface.EXCEPTION_INTERFACE)) {
                    ExceptionInterface exceptionInterface = ((ExceptionInterface)event.getSentryInterfaces().get(ExceptionInterface.EXCEPTION_INTERFACE));
                    if (exceptionInterface.getExceptions().getFirst().getExceptionClassName().contains("JavascriptException")) {
                        return false;
                    }
                }
                return true;
            }
        });
        logger.info(String.format("startWithDsnString '%s'", dsnString));
    }

    @ReactMethod
    public void setLogLevel(int level) {
        logger.setLevel(this.logLevel(level));
    }

    @ReactMethod
    public void setExtra(ReadableMap extra) {
        RNSentryModule.extra.merge(extra);
    }

    @ReactMethod
    public void addExtra(String key, String value) {
        RNSentryModule.extra.putString(key, value);
        logger.info(String.format("addExtra '%s' '%s'", key, value));
    }

    @ReactMethod
    public void setTags(ReadableMap tags) {
        RNSentryModule.tags = tags;
    }

    @ReactMethod
    public void setUser(ReadableMap user) {
        UserBuilder userBuilder = getUserBuilder(user);
        User builtUser = userBuilder.build();
        if (builtUser.getId() != null) {
            Sentry.setUser(builtUser);
        }
    }

    @ReactMethod
    public void crash() {
        throw new RuntimeException("TEST - Sentry Client Crash");
    }

    @ReactMethod
    public void captureBreadcrumb(ReadableMap breadcrumb) {
        logger.info(String.format("captureEvent '%s'", breadcrumb));

        BreadcrumbBuilder breadcrumbBuilder = new BreadcrumbBuilder();
        if (breadcrumb.hasKey("category")) {
            breadcrumbBuilder.setCategory(breadcrumb.getString("category"));
        }
        if (breadcrumb.hasKey("data") && breadcrumb.getMap("data") != null) {
            Map<String, String> newData = new HashMap<>();
            for (Map.Entry<String, Object> data : breadcrumb.getMap("data").toHashMap().entrySet()) {
<<<<<<< HEAD
                newData.put(data.getKey(), data.getValue() != null ? data.getValue().toString() : null);
=======
                if (data.getValue() != null) {
                    newData.put(data.getKey(), data.getValue().toString());
                }
>>>>>>> a1ddefc7
            }
            breadcrumbBuilder.setData(newData);
        }
        breadcrumbBuilder.setLevel(breadcrumbLevel((ReadableNativeMap)breadcrumb));

        if (breadcrumb.hasKey("message")) {
            breadcrumbBuilder.setMessage(breadcrumb.getString("message"));
            Sentry.record(breadcrumbBuilder.build());
        }
    }

    @ReactMethod
    public void captureEvent(ReadableMap event) {
        ReadableNativeMap castEvent = (ReadableNativeMap)event;

        EventBuilder eventBuilder = new EventBuilder()
                .withLevel(eventLevel(castEvent));

        if (event.hasKey("message")) {
            eventBuilder.withMessage(event.getString("message"));
        }

        if (event.hasKey("logger")) {
            eventBuilder.withLogger(event.getString("logger"));
        }

        if (event.hasKey("user")) {
            UserBuilder userBuilder = getUserBuilder(event.getMap("user"));
            User builtUser = userBuilder.build();
            if (builtUser.getId() != null) {
                UserInterface userInterface = new UserInterface(
                        builtUser.getId(),
                        builtUser.getUsername(),
                        null,
                        builtUser.getEmail(),
                        builtUser.getData()
                );
                eventBuilder.withSentryInterface(userInterface);
            }
        }

        if (castEvent.hasKey("extra")) {
            for (Map.Entry<String, Object> entry : castEvent.getMap("extra").toHashMap().entrySet()) {
                eventBuilder.withExtra(entry.getKey(), entry.getValue());
            }
        }

        if (castEvent.hasKey("tags")) {
            for (Map.Entry<String, Object> entry : castEvent.getMap("tags").toHashMap().entrySet()) {
                eventBuilder.withTag(entry.getKey(), entry.getValue().toString());
            }
        }

        if (event.hasKey("exception")) {
            ReadableNativeArray exceptionValues = (ReadableNativeArray)event.getMap("exception").getArray("values");
            ReadableNativeMap exception = exceptionValues.getMap(0);
            ReadableNativeMap stacktrace = exception.getMap("stacktrace");
            addExceptionInterface(eventBuilder, exception.getString("type"), exception.getString("value"), stacktrace.getArray("frames"));
        }

        Sentry.capture(buildEvent(eventBuilder));
    }

    @ReactMethod
    public void clearContext() {
        Sentry.clearContext();
        RNSentryModule.extra = new WritableNativeMap();
        RNSentryModule.tags = null;
    }

    @ReactMethod
    public void activateStacktraceMerging(Promise promise) {
        logger.info("TODO: implement activateStacktraceMerging");
//        promise.resolve(true);
        promise.reject("Sentry", "Stacktrace merging not yet implemented");
    }

    @NonNull
    private UserBuilder getUserBuilder(ReadableMap user) {
        UserBuilder userBuilder = new UserBuilder();
        if (user.hasKey("email")) {
            userBuilder.setEmail(user.getString("email"));
        }
        if (user.hasKey("userID")) {
            userBuilder.setId(user.getString("userID"));
        } else if (user.hasKey("id")) {
            userBuilder.setId(user.getString("id"));
        }
        if (user.hasKey("username")) {
            userBuilder.setUsername(user.getString("username"));
        }
        if (user.hasKey("extra")) {
            userBuilder.setData(((ReadableNativeMap)user.getMap("extra")).toHashMap());
        }
        return userBuilder;
    }

    public static Event buildEvent(EventBuilder eventBuilder) {
        androidHelper.helpBuildingEvent(eventBuilder);

        setRelease(eventBuilder);
        stripInternalSentry(eventBuilder);
        eventBuilder.withBreadcrumbs(copyIterator(Sentry.getStoredClient().getContext().getBreadcrumbs()));

        if (extra != null) {
            for (Map.Entry<String, Object> entry : extra.toHashMap().entrySet()) {
                if (entry.getValue() != null) {
                    eventBuilder.withExtra(entry.getKey(), entry.getValue());
                    logger.info(String.format("addExtra '%s' '%s'", entry.getKey(), entry.getValue()));
                }
            }
        }
        if (tags != null) {
            for (Map.Entry<String, Object> entry : ((ReadableNativeMap)tags).toHashMap().entrySet()) {
                eventBuilder.withExtra(entry.getKey(), entry.getValue());
            }
        }

        eventBuilder.withSdkIntegration("react-native");
        return eventBuilder.build();
    }

    public static <T> List<T> copyIterator(Iterator<T> iter) {
        List<T> copy = new ArrayList<T>();
        while (iter.hasNext())
            copy.add(iter.next());
        return copy;
    }

    private static void addExceptionInterface(EventBuilder eventBuilder, String type, String value, ReadableNativeArray stack) {
        StackTraceInterface stackTraceInterface = new StackTraceInterface(convertToNativeStacktrace(stack));
        Deque<SentryException> exceptions = new ArrayDeque<>();

        exceptions.push(new SentryException(value, type, "", stackTraceInterface));

        eventBuilder.withSentryInterface(new ExceptionInterface(exceptions));
    }

    private static SentryStackTraceElement[] convertToNativeStacktrace(ReadableNativeArray stack) {
        Deque<SentryStackTraceElement> frames = new ArrayDeque<>();
        for (int i = 0; i < stack.size(); i++) {
            ReadableNativeMap frame = stack.getMap(i);

            String fileName = "";
            if (frame.hasKey("file")) {
                fileName = frame.getString("file");
            } else if (frame.hasKey("filename")) {
                fileName = frame.getString("filename");
            }

            String methodName = "";
            if (frame.hasKey("methodName")) {
                methodName = frame.getString("methodName");
            } else if (frame.hasKey("function")) {
                methodName = frame.getString("function");
            }

            int lineNumber = 0;
            if (frame.hasKey("lineNumber") &&
                    !frame.isNull("lineNumber") &&
                    frame.getType("lineNumber") == ReadableType.Number) {
                lineNumber = frame.getInt("lineNumber");
            } else if (frame.hasKey("lineno") &&
                    !frame.isNull("lineno") &&
                    frame.getType("lineno") == ReadableType.Number) {
                lineNumber = frame.getInt("lineno");
            }

            int column = 0;
            if (frame.hasKey("column") &&
                    !frame.isNull("column") &&
                    frame.getType("column") == ReadableType.Number) {
                column = frame.getInt("column");
            } else if (frame.hasKey("colno") &&
                    !frame.isNull("colno") &&
                    frame.getType("colno") == ReadableType.Number) {
                column = frame.getInt("colno");
            }

            String[] lastFileNameSegments = fileName.split("\\?");
            String lastPathComponent = lastFileNameSegments[0];
            String[] fileNameSegments = lastPathComponent.split("/");
            String calculatedFileName = fileNameSegments[fileNameSegments.length-1];
            StringBuilder finalFileName = new StringBuilder("app:///").append(calculatedFileName);

            // We want to skip native code frames without function
            if (methodName.equals("?") && calculatedFileName.equals("[native code]")) {
                continue;
            }

            // We remove the url and add native code the method name so its in the stacktrace
            // but not
            if (calculatedFileName.equals("[native code]")) {
                finalFileName = new StringBuilder("");
                methodName = new StringBuilder("[native code] ").append(methodName).toString();
            }

            SentryStackTraceElement stackFrame = new SentryStackTraceElement("", methodName, stackFrameToModuleId(frame), lineNumber, column, finalFileName.toString(), "javascript");
            frames.add(stackFrame);
        }
        SentryStackTraceElement[] synthStackTrace = new SentryStackTraceElement[frames.size()];
        Iterator<SentryStackTraceElement> iterator = frames.descendingIterator();
        int i = 0;
        while (iterator.hasNext()) {
            synthStackTrace[i] = iterator.next();
            i++;
        }
        return synthStackTrace;
    }

    private static String stackFrameToModuleId(ReadableMap frame) {
        if (frame.hasKey("file") &&
                !frame.isNull("file") &&
                frame.getType("file") == ReadableType.String) {
            final Matcher matcher = mJsModuleIdPattern.matcher(frame.getString("file"));
            if (matcher.find()) {
                return matcher.group(1) + ":";
            }
        }
        return "";
    }

    private static void stripInternalSentry(EventBuilder eventBuilder) {
        if (extra != null) {
            for (Map.Entry<String, Object> entry : extra.toHashMap().entrySet()) {
                if (entry.getKey().startsWith("__sentry")) {
                    extra.putNull(entry.getKey());
                }
            }
        }
    }

    private static void setRelease(EventBuilder eventBuilder) {
        if (extra.hasKey("__sentry_version")) {
            eventBuilder.withRelease(packageInfo.packageName + "-" + extra.getString("__sentry_version"));
            eventBuilder.withDist(null);
        }
        if (extra.hasKey("__sentry_release")) {
            eventBuilder.withRelease(extra.getString("__sentry_release"));
        }
        if (extra.hasKey("__sentry_dist")) {
            eventBuilder.withDist(extra.getString("__sentry_dist"));
        }
    }

    private static PackageInfo getPackageInfo(Context ctx) {
        try {
            return ctx.getPackageManager().getPackageInfo(ctx.getPackageName(), 0);
        } catch (PackageManager.NameNotFoundException e) {
            logger.info("Error getting package info.");
            return null;
        }
    }

    private Breadcrumb.Level breadcrumbLevel(ReadableNativeMap breadcrumb) {
        String level = "";
        if (breadcrumb.hasKey("level")) {
            level = breadcrumb.getString("level");
        }
        switch (level) {
            case "critical":
                return Breadcrumb.Level.CRITICAL;
            case "warning":
                return Breadcrumb.Level.WARNING;
            case "info":
                return Breadcrumb.Level.INFO;
            case "debug":
                return Breadcrumb.Level.DEBUG;
            default:
                return Breadcrumb.Level.ERROR;
        }
    }

    private Event.Level eventLevel(ReadableNativeMap event) {
        String level = "";
        if (event.hasKey("level")) {
            level = event.getString("level");
        }
        switch (level) {
            case "fatal":
                return Event.Level.FATAL;
            case "warning":
                return Event.Level.WARNING;
            case "info":
                return Event.Level.INFO;
            case "debug":
                return Event.Level.DEBUG;
            default:
                return Event.Level.ERROR;
        }
    }

    private Level logLevel(int level) {
        switch (level) {
            case 1:
                return Level.SEVERE;
            case 2:
                return Level.INFO;
            case 3:
                return Level.ALL;
            default:
                return Level.OFF;
        }
    }
}<|MERGE_RESOLUTION|>--- conflicted
+++ resolved
@@ -169,13 +169,7 @@
         if (breadcrumb.hasKey("data") && breadcrumb.getMap("data") != null) {
             Map<String, String> newData = new HashMap<>();
             for (Map.Entry<String, Object> data : breadcrumb.getMap("data").toHashMap().entrySet()) {
-<<<<<<< HEAD
                 newData.put(data.getKey(), data.getValue() != null ? data.getValue().toString() : null);
-=======
-                if (data.getValue() != null) {
-                    newData.put(data.getKey(), data.getValue().toString());
-                }
->>>>>>> a1ddefc7
             }
             breadcrumbBuilder.setData(newData);
         }
